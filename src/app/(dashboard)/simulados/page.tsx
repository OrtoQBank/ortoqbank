'use client';

import { useUser } from '@clerk/nextjs';
import { useMutation } from 'convex/react';
import { useQuery } from 'convex-helpers/react/cache/hooks';
import {
  Baby,
  Bone,
  Book,
  BookOpen,
  Brain,
  CheckCircle,
  Clock,
  FileText,
  Gauge,
  GraduationCap,
  LayoutDashboard,
  Microscope,
  Stethoscope,
} from 'lucide-react';
import Link from 'next/link';
import { useRouter } from 'next/navigation';

import {
  Accordion,
  AccordionContent,
  AccordionItem,
  AccordionTrigger,
} from '@/components/ui/accordion';
import { Badge } from '@/components/ui/badge';
import { Button } from '@/components/ui/button';

import { api } from '../../../../convex/_generated/api';
import { Id } from '../../../../convex/_generated/dataModel';

// Subcategory icons mapping
const SUBCATEGORY_ICONS: Record<
  string,
  React.ComponentType<{ className?: string }>
> = {
  TARO: Book,
  TEOT: Book,
  Simulados: Stethoscope,
  Pediatria: Baby,
  Ortopedia: Bone,
  Neurologia: Brain,
  Cardiologia: Gauge,
  Geral: LayoutDashboard,
  Laboratório: Microscope,
  // Default icon for other subcategories
  default: Book,
};

// Define the preferred order for the subcategories
const PREFERRED_SUBCATEGORY_ORDER = [
  'TARO',
  'TEOT',
  'Simulados',
  'Pediatria',
  'Ortopedia',
  'Neurologia',
  'Cardiologia',
  'Geral',
];

function getStatusBadge(status: 'not_started' | 'in_progress' | 'completed') {
  switch (status) {
    case 'completed': {
      return (
        <Badge className="bg-green-100 text-green-800 hover:bg-green-100 hover:text-green-800 dark:bg-green-900/30 dark:text-green-400 dark:hover:bg-green-900/30 dark:hover:text-green-400">
          <CheckCircle className="mr-1 h-3 w-3" />
          Concluído
        </Badge>
      );
    }
    case 'in_progress': {
      return (
        <Badge className="bg-amber-100 text-amber-800 hover:bg-amber-100 hover:text-amber-800 dark:bg-amber-900/30 dark:text-amber-400 dark:hover:bg-amber-900/30 dark:hover:text-amber-400">
          <Clock className="mr-1 h-3 w-3" />
          Em andamento
        </Badge>
      );
    }
    case 'not_started': {
      return (
        <Badge className="bg-blue-100 text-blue-800 hover:bg-blue-100 hover:text-blue-800 dark:bg-blue-900/30 dark:text-blue-400 dark:hover:bg-blue-900/30 dark:hover:text-blue-400">
          <BookOpen className="mr-1 h-3 w-3" />
          Não iniciado
        </Badge>
      );
    }
  }
}

export default function SimuladoPage() {
  const { user } = useUser();
  const router = useRouter();

  // Fetch all presetQuizzes
  const presetQuizzesQuery = useQuery(api.presetQuizzes.list);
  const presetQuizzes = presetQuizzesQuery || [];

  // Query to get incomplete sessions for the current user
  const incompleteSessionsQuery = useQuery(
    api.quizSessions.listIncompleteSessions,
  );
  const incompleteSessions = incompleteSessionsQuery || [];

  // Start session mutation
  const startSession = useMutation(api.quizSessions.startQuizSession);

  // Check if all data is loaded (queries return undefined while loading)
  const isLoading =
    presetQuizzesQuery === undefined ||
    incompleteSessionsQuery === undefined ||
    !user;

  // Filter to only show simulados (category = "simulado")
  const simulados = presetQuizzes.filter(quiz => quiz.category === 'simulado');

  // Group simulados by subcategory
  const simuladosBySubcategory: Record<string, typeof simulados> = {};

  // First, separate simulados by subcategory
  simulados.forEach(simulado => {
    const subcategory = simulado.subcategory || 'Simulados'; // Default to 'Simulados' if no subcategory
    if (!simuladosBySubcategory[subcategory]) {
      simuladosBySubcategory[subcategory] = [];
    }
    simuladosBySubcategory[subcategory].push(simulado);
  });

  // Sort simulados within each subcategory by displayOrder and then by name
  Object.keys(simuladosBySubcategory).forEach(subcategory => {
    simuladosBySubcategory[subcategory].sort((a, b) => {
      // If both have displayOrder, sort by that
      if (a.displayOrder !== undefined && b.displayOrder !== undefined) {
        return a.displayOrder - b.displayOrder;
      }
      // If only a has displayOrder, a comes first
      if (a.displayOrder !== undefined) {
        return -1;
      }
      // If only b has displayOrder, b comes first
      if (b.displayOrder !== undefined) {
        return 1;
      }
      // If neither has displayOrder, sort by name
      return a.name.localeCompare(b.name);
    });
  });

  // Determine the subcategory order to use
  // Start with the existing subcategories in preferred order
  const availableSubcategories = Object.keys(simuladosBySubcategory);
  const subcategoryOrder = [
    // First include subcategories in the preferred order
    ...PREFERRED_SUBCATEGORY_ORDER.filter(sc =>
      availableSubcategories.includes(sc),
    ),
    // Then include any additional subcategories not in the preferred order
    ...availableSubcategories.filter(
      sc => !PREFERRED_SUBCATEGORY_ORDER.includes(sc),
    ),
  ];

  // Create a map of quizId to sessionId for incomplete sessions
  const incompleteSessionMap = incompleteSessions.reduce(
    (map: Record<string, Id<'quizSessions'>>, session) => {
      map[session.quizId] = session._id;
      return map;
    },
    {} as Record<string, Id<'quizSessions'>>,
  );

  // Handle quiz start/resume
  const handleExamClick = async (quizId: Id<'presetQuizzes'>) => {
    // Check if there's an incomplete session for this quiz
    if (incompleteSessionMap[quizId]) {
      // Navigate to the simulado quiz instead of preset-quiz
      router.push(`/simulados/${quizId}`);
    } else {
      // Start a new session
      const { sessionId } = await startSession({
        quizId,
        mode: 'exam',
      });
      router.push(`/simulados/${quizId}`);
    }
  };

  // Show loading state while any data is still loading
  if (isLoading) {
    return (
      <div className="container mx-auto mt-10 rounded-lg border bg-white p-6">
        <h1 className="mb-8 text-2xl font-semibold tracking-tight text-gray-900 dark:text-gray-100">
          Simulados
        </h1>
        <div className="p-8 text-center">
          <div className="mx-auto mb-4 h-8 w-8 animate-spin rounded-full border-4 border-gray-300 border-t-blue-500"></div>
          <p className="text-gray-600">Carregando simulados...</p>
        </div>
      </div>
    );
  }

  // If there are no simulados (only show this after everything is loaded)
  if (Object.keys(simuladosBySubcategory).length === 0) {
    return (
      <div className="container mx-auto mt-10 rounded-lg border bg-white p-6">
        <h1 className="mb-8 text-2xl font-semibold tracking-tight text-gray-900 dark:text-gray-100">
          Simulados
        </h1>
        <div className="rounded-lg border p-8 text-center">
          <p className="text-muted-foreground">
            Nenhum simulado disponível no momento.
          </p>
        </div>
      </div>
    );
  }

  return (
<<<<<<< HEAD
    <div className="container mx-auto pt-4 md:p-6">
=======
    <div className="container mx-auto mt-10 rounded-lg border bg-white p-6">
>>>>>>> 6bb774f0
      <h1 className="mb-8 text-2xl font-semibold tracking-tight text-gray-900 dark:text-gray-100">
        Simulados
      </h1>
      <Accordion
        type="single"
        collapsible
        className="space-y-4"
        defaultValue={subcategoryOrder[0]}
      >
        {subcategoryOrder.map(subcategory => {
          const simulados = simuladosBySubcategory[subcategory] || [];
          if (simulados.length === 0) return;

          // Get the appropriate icon for this subcategory
          const Icon =
            SUBCATEGORY_ICONS[subcategory] || SUBCATEGORY_ICONS.default;

          return (
            <AccordionItem
              key={subcategory}
              value={subcategory}
              className="overflow-hidden"
            >
              <AccordionTrigger className="hover:bg-muted/20 py-3 hover:no-underline md:px-4">
                <div className="flex items-center gap-3">
                  <Icon className="h-6 w-6 md:h-8 md:w-8" />
                  <span className="font-medium md:text-xl">{subcategory}</span>
                  <span className="text-muted-foreground text-md">
                    ({simulados.length} simulado
                    {simulados.length === 1 ? '' : 's'})
                  </span>
                </div>
              </AccordionTrigger>
              <AccordionContent>
                <div className="divide-y">
                  {simulados.map(simulado => {
                    // Check if there's an incomplete session for this quiz
                    const hasIncompleteSession =
                      !!incompleteSessionMap[simulado._id];
                    const status = hasIncompleteSession
                      ? 'in_progress'
                      : 'not_started';

                    return (
                      <div
                        key={simulado._id}
                        className="flex flex-col space-y-3 px-4 py-4"
                      >
                        <div className="flex flex-col justify-between gap-4 md:flex-row md:items-start">
                          <div className="flex flex-col gap-1">
                            <div className="flex flex-wrap items-center gap-2">
                              <h3 className="font-medium">{simulado.name}</h3>
                              {getStatusBadge(status)}
                            </div>
                            <p className="text-muted-foreground text-md">
                              {simulado.description}
                            </p>
                            <div className="mt-1 flex items-center gap-2">
                              <FileText className="text-muted-foreground h-3 w-3" />
                              <span className="text-muted-foreground text-md">
                                {simulado.questions.length} questões
                              </span>
                            </div>
                          </div>

                          <div className="mt-3 flex w-full flex-wrap gap-2 md:mt-0 md:w-auto">
                            <Button
                              className="flex-1 md:flex-none"
                              onClick={() => handleExamClick(simulado._id)}
                            >
                              {hasIncompleteSession
                                ? 'Continuar Simulado'
                                : 'Iniciar Simulado'}
                            </Button>

                            {hasIncompleteSession && (
                              <Link href={`/quiz-results/${simulado._id}`}>
                                <Button
                                  variant="outline"
                                  className="flex-1 md:flex-none"
                                >
                                  Ver Resultados
                                </Button>
                              </Link>
                            )}
                          </div>
                        </div>
                      </div>
                    );
                  })}
                </div>
              </AccordionContent>
            </AccordionItem>
          );
        })}
      </Accordion>
    </div>
  );
}<|MERGE_RESOLUTION|>--- conflicted
+++ resolved
@@ -221,11 +221,7 @@
   }
 
   return (
-<<<<<<< HEAD
     <div className="container mx-auto pt-4 md:p-6">
-=======
-    <div className="container mx-auto mt-10 rounded-lg border bg-white p-6">
->>>>>>> 6bb774f0
       <h1 className="mb-8 text-2xl font-semibold tracking-tight text-gray-900 dark:text-gray-100">
         Simulados
       </h1>
